#pragma once
#include "eventbus/EventBus.h"
#include "freertos/queue.h"
#include "freertos/task.h"

#ifndef EBUS_MAX_LISTENERS
#define EBUS_MAX_LISTENERS 8
#endif
#ifndef EBUS_DISPATCH_QUEUE_LEN
#define EBUS_DISPATCH_QUEUE_LEN 32
#endif

// Tiny Mailbox for latest-only topics (doesn't use the queue)
class TinyMailbox {
public:
    TinyMailbox() : latest_event_{0, 0, nullptr, nullptr}, has_event_(false) {}
    
    void publish(const Event& e) {
        // Free previous event if it has a destructor
        if (has_event_ && latest_event_.dtor && latest_event_.ptr) {
            latest_event_.dtor(latest_event_.ptr);
        }
        latest_event_ = e;
        has_event_ = true;
    }
    
    void publishFromISR(const Event& e, BaseType_t* hpw = nullptr) {
        // Same as regular publish for mailbox (no queue involved)
        publish(e);
        if (hpw) *hpw = pdTRUE;
    }
    
    bool receive(Event& e) {
        if (!has_event_) return false;
        e = latest_event_;
        has_event_ = false;
        latest_event_ = {0, 0, nullptr, nullptr}; // Reset
        return true;
    }
    
    bool hasEvent() const { return has_event_; }
    
    ~TinyMailbox() {
        if (has_event_ && latest_event_.dtor && latest_event_.ptr) {
            latest_event_.dtor(latest_event_.ptr);
        }
    }

private:
    Event latest_event_;
    bool has_event_;
};

class TinyEventBus final : public IEventBus {
public:
    bool begin(const char* taskName="evt-dispatch", uint32_t stack=2048, UBaseType_t prio=tskIDLE_PRIORITY+1) override {
        q_ = xQueueCreate(EBUS_DISPATCH_QUEUE_LEN, sizeof(Event));
        if (!q_) return false;
        return xTaskCreate(&TinyEventBus::dispatchTramp, taskName, stack, this, prio, &task_) == pdPASS;
    }

    ListenerHandle subscribe(EventHandler handler,
                             void* user = nullptr,
                             TopicMask mask = 0xFFFFFFFFu,
                             EventPred pred = nullptr,
                             void* predUser = nullptr) override {
        for (int i=0;i<EBUS_MAX_LISTENERS;i++) {
            if (!ls_[i].inUse) {
                ls_[i] = {true, handler, user, mask, pred, predUser};
                return i;
            }
        }
        return -1;
    }

    void unsubscribe(ListenerHandle h) override {
        if (h>=0 && h<EBUS_MAX_LISTENERS) ls_[h] = {};
    }

    void publish(const Event& in) override {
        Event e = in;
        for (int i=0;i<EBUS_MAX_LISTENERS;i++){
          auto& n = ls_[i];
          if (!n.inUse || !n.h) continue;
          const uint32_t b = (e.type < 32) ? (1u << e.type) : 0u;
          if (b && !(n.mask & b)) continue;
          if (n.pred && !n.pred(e, n.predUser)) continue;
          n.h(e, n.user);
        }
        if (e.dtor && e.ptr) e.dtor(e.ptr);
    }

<<<<<<< HEAD
    // DROP_OLDEST in ISR
    void publishFromISR(const Event& e, BaseType_t* hpw=nullptr) override {
        if (!q_) return;
        if (xQueueSendFromISR(q_, &e, hpw) == errQUEUE_FULL) {
            Event dropped;
            (void)xQueueReceiveFromISR(q_, &dropped, hpw);
            (void)xQueueSendFromISR(q_, &e, hpw);
=======
    // Publish event to queue with drop oldest behavior (task context)
    void publishToQueue(const Event& e) {
        if (!q_) return;
        
        // Try to send the event normally first
        BaseType_t result = xQueueSend(q_, &e, 0); // Non-blocking
        
        // If queue is full, drop the oldest event and try again
        if (result == errQUEUE_FULL) {
            dropOldestEvent();
            // Try to send the new event again
            xQueueSend(q_, &e, 0);
        }
    }

    void publishFromISR(const Event& e, BaseType_t* hpw=nullptr) override {
        if (!q_) return;
        
        // Try to send the event normally first
        BaseType_t result = xQueueSendFromISR(q_, &e, hpw);
        
        // If queue is full, drop the oldest event and try again
        if (result == errQUEUE_FULL) {
            dropOldestEventFromISR();
            // Try to send the new event again
            xQueueSendFromISR(q_, &e, hpw);
>>>>>>> 18d88e0b
        }
    }

private:
    struct Node {
        bool inUse=false;
        EventHandler h=nullptr;
        void* user=nullptr;
        TopicMask mask=0xFFFFFFFFu;
        EventPred pred=nullptr;
        void* predUser=nullptr;
    };

    static void dispatchTramp(void* arg) { static_cast<TinyEventBus*>(arg)->dispatch(); }
    void dispatch() {
        for (;;) {
            Event e;
            if (xQueueReceive(q_, &e, portMAX_DELAY) == pdTRUE) {
                publish(e);
                // Event destructor will handle cleanup automatically
            }
        }
    }

    // Drop the oldest event from the queue (ISR-safe) with proper cleanup
    void dropOldestEventFromISR() {
        if (!q_) return;
        
        Event oldest_event;
        // Remove the oldest event without blocking
        if (xQueueReceiveFromISR(q_, &oldest_event, nullptr) == pdTRUE) {
            // Event destructor will automatically clean up the payload
            // This is safe because the Event destructor handles cleanup
        }
    }

    // Drop the oldest event from the queue (task context) with proper cleanup
    void dropOldestEvent() {
        if (!q_) return;
        
        Event oldest_event;
        // Remove the oldest event without blocking
        if (xQueueReceive(q_, &oldest_event, 0) == pdTRUE) {
            // Event destructor will automatically clean up the payload
            // This is safe because the Event destructor handles cleanup
        }
    }

    // Get queue statistics for monitoring
    struct QueueStats {
        UBaseType_t messages_waiting;
        UBaseType_t spaces_available;
        UBaseType_t total_spaces;
    };
    
    QueueStats getQueueStats() const {
        QueueStats stats = {0, 0, 0};
        if (q_) {
            stats.messages_waiting = uxQueueMessagesWaiting(q_);
            stats.spaces_available = uxQueueSpacesAvailable(q_);
            stats.total_spaces = EBUS_DISPATCH_QUEUE_LEN;
        }
        return stats;
    }

    QueueHandle_t q_ = nullptr;
    TaskHandle_t  task_ = nullptr;
    Node ls_[EBUS_MAX_LISTENERS];
};
<|MERGE_RESOLUTION|>--- conflicted
+++ resolved
@@ -9,47 +9,6 @@
 #ifndef EBUS_DISPATCH_QUEUE_LEN
 #define EBUS_DISPATCH_QUEUE_LEN 32
 #endif
-
-// Tiny Mailbox for latest-only topics (doesn't use the queue)
-class TinyMailbox {
-public:
-    TinyMailbox() : latest_event_{0, 0, nullptr, nullptr}, has_event_(false) {}
-    
-    void publish(const Event& e) {
-        // Free previous event if it has a destructor
-        if (has_event_ && latest_event_.dtor && latest_event_.ptr) {
-            latest_event_.dtor(latest_event_.ptr);
-        }
-        latest_event_ = e;
-        has_event_ = true;
-    }
-    
-    void publishFromISR(const Event& e, BaseType_t* hpw = nullptr) {
-        // Same as regular publish for mailbox (no queue involved)
-        publish(e);
-        if (hpw) *hpw = pdTRUE;
-    }
-    
-    bool receive(Event& e) {
-        if (!has_event_) return false;
-        e = latest_event_;
-        has_event_ = false;
-        latest_event_ = {0, 0, nullptr, nullptr}; // Reset
-        return true;
-    }
-    
-    bool hasEvent() const { return has_event_; }
-    
-    ~TinyMailbox() {
-        if (has_event_ && latest_event_.dtor && latest_event_.ptr) {
-            latest_event_.dtor(latest_event_.ptr);
-        }
-    }
-
-private:
-    Event latest_event_;
-    bool has_event_;
-};
 
 class TinyEventBus final : public IEventBus {
 public:
@@ -77,28 +36,17 @@
         if (h>=0 && h<EBUS_MAX_LISTENERS) ls_[h] = {};
     }
 
-    void publish(const Event& in) override {
-        Event e = in;
-        for (int i=0;i<EBUS_MAX_LISTENERS;i++){
-          auto& n = ls_[i];
-          if (!n.inUse || !n.h) continue;
-          const uint32_t b = (e.type < 32) ? (1u << e.type) : 0u;
-          if (b && !(n.mask & b)) continue;
-          if (n.pred && !n.pred(e, n.predUser)) continue;
-          n.h(e, n.user);
+    void publish(const Event& e) override {
+        const uint32_t b = (e.type < 32) ? (1u << e.type) : 0u;
+        for (int i=0;i<EBUS_MAX_LISTENERS;i++) {
+            auto& n = ls_[i];
+            if (!n.inUse || !n.h) continue;
+            if (b && !(n.mask & b)) continue;
+            if (n.pred && !n.pred(e, n.predUser)) continue;
+            n.h(e, n.user);
         }
-        if (e.dtor && e.ptr) e.dtor(e.ptr);
     }
 
-<<<<<<< HEAD
-    // DROP_OLDEST in ISR
-    void publishFromISR(const Event& e, BaseType_t* hpw=nullptr) override {
-        if (!q_) return;
-        if (xQueueSendFromISR(q_, &e, hpw) == errQUEUE_FULL) {
-            Event dropped;
-            (void)xQueueReceiveFromISR(q_, &dropped, hpw);
-            (void)xQueueSendFromISR(q_, &e, hpw);
-=======
     // Publish event to queue with drop oldest behavior (task context)
     void publishToQueue(const Event& e) {
         if (!q_) return;
@@ -125,7 +73,6 @@
             dropOldestEventFromISR();
             // Try to send the new event again
             xQueueSendFromISR(q_, &e, hpw);
->>>>>>> 18d88e0b
         }
     }
 
