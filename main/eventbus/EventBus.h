#pragma once
#include <stdint.h>
#include "freertos/FreeRTOS.h"

// Event cleanup function type
using EventCleanupFn = void(*)(void*);

// Enhanced Event structure with cleanup support
struct Event {
<<<<<<< HEAD
    uint16_t type = 0;   // Topic ID: 0..31 use mask fast-path
    int32_t  i32  = 0;   // Small scalar (e.g., pin, code)
    union { void* ptr = nullptr; uint64_t u64; };
    void   (*dtor)(void*) = nullptr; // if set, bus calls dtor(ptr) after dispatch
=======
    uint16_t type;           // Topic ID: 0..31 use mask fast-path
    int32_t  i32;            // Small scalar (e.g., pin, code)
    void*    ptr;            // Optional payload pointer
    EventCleanupFn cleanup;  // Cleanup function for payload (nullptr if no cleanup needed)
    bool auto_cleanup;       // Whether to auto-cleanup (can be disabled for manual cleanup)
    
    Event() : type(0), i32(0), ptr(nullptr), cleanup(nullptr), auto_cleanup(true) {}
    Event(uint16_t t, int32_t data, void* p = nullptr, EventCleanupFn c = nullptr, bool auto_clean = true) 
        : type(t), i32(data), ptr(p), cleanup(c), auto_cleanup(auto_clean) {}
    
    // RAII cleanup (only if auto_cleanup is enabled)
    ~Event() {
        if (auto_cleanup && cleanup && ptr) {
            cleanup(ptr);
        }
    }
    
    // Copy constructor - transfers ownership
    Event(const Event& other) : type(other.type), i32(other.i32), ptr(other.ptr), cleanup(other.cleanup), auto_cleanup(other.auto_cleanup) {
        // Clear the source to prevent double cleanup
        const_cast<Event&>(other).ptr = nullptr;
        const_cast<Event&>(other).cleanup = nullptr;
    }
    
    // Assignment operator - transfers ownership
    Event& operator=(const Event& other) {
        if (this != &other) {
            // Clean up existing payload if auto-cleanup is enabled
            if (auto_cleanup && cleanup && ptr) {
                cleanup(ptr);
            }
            
            type = other.type;
            i32 = other.i32;
            ptr = other.ptr;
            cleanup = other.cleanup;
            auto_cleanup = other.auto_cleanup;
            
            // Clear the source to prevent double cleanup
            const_cast<Event&>(other).ptr = nullptr;
            const_cast<Event&>(other).cleanup = nullptr;
        }
        return *this;
    }
    
    // Method to disable automatic cleanup (for manual cleanup)
    void disable_auto_cleanup() {
        auto_cleanup = false;
    }
    
    // Method to enable automatic cleanup
    void enable_auto_cleanup() {
        auto_cleanup = true;
    }
    
    // Method to manually trigger cleanup
    void manual_cleanup() {
        if (cleanup && ptr) {
            cleanup(ptr);
            ptr = nullptr; // Prevent double cleanup
        }
    }
>>>>>>> 18d88e0b
};

using EventHandler = void(*)(const Event&, void*);
using EventPred    = bool(*)(const Event&, void*);
using ListenerHandle = int;
using TopicMask      = uint32_t;

class IEventBus {
public:
    virtual ~IEventBus() {}
    virtual bool begin(const char* taskName="evt-dispatch",
                       uint32_t stack=2048,
                       UBaseType_t prio=tskIDLE_PRIORITY+1) = 0;

    virtual ListenerHandle subscribe(EventHandler handler,
                                     void* user = nullptr,
                                     TopicMask mask = 0xFFFFFFFFu,
                                     EventPred pred = nullptr,
                                     void* predUser = nullptr) = 0;

    virtual void unsubscribe(ListenerHandle h) = 0;

    // Task-context publish (direct fan-out)
    virtual void publish(const Event& e) = 0;

    // ISR-safe publish (queued to dispatcher task)
    virtual void publishFromISR(const Event& e, BaseType_t* hpw = nullptr) = 0;
};
<|MERGE_RESOLUTION|>--- conflicted
+++ resolved
@@ -7,12 +7,6 @@
 
 // Enhanced Event structure with cleanup support
 struct Event {
-<<<<<<< HEAD
-    uint16_t type = 0;   // Topic ID: 0..31 use mask fast-path
-    int32_t  i32  = 0;   // Small scalar (e.g., pin, code)
-    union { void* ptr = nullptr; uint64_t u64; };
-    void   (*dtor)(void*) = nullptr; // if set, bus calls dtor(ptr) after dispatch
-=======
     uint16_t type;           // Topic ID: 0..31 use mask fast-path
     int32_t  i32;            // Small scalar (e.g., pin, code)
     void*    ptr;            // Optional payload pointer
@@ -75,7 +69,6 @@
             ptr = nullptr; // Prevent double cleanup
         }
     }
->>>>>>> 18d88e0b
 };
 
 using EventHandler = void(*)(const Event&, void*);
